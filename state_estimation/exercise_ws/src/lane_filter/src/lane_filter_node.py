#!/usr/bin/env python3

import rospy
from duckietown.dtros import DTROS, NodeType, TopicType
from duckietown_msgs.msg import SegmentList, LanePose, BoolStamped, Twist2DStamped, FSMState, WheelEncoderStamped
from lane_filter import LaneFilterHistogramKF
from sensor_msgs.msg import Image
import os
import numpy as np
from cv_bridge import CvBridge


class LaneFilterNode(DTROS):
    """ Generates an estimate of the lane pose.

    Creates a `lane_filter` to get estimates on `d` and `phi`, the lateral and heading deviation from the center of the lane.
    It gets the segments extracted by the line_detector as input and output the lane pose estimate.


    Args:
        node_name (:obj:`str`): a unique, descriptive name for the node that ROS will use

    Configuration:
        ~filter (:obj:`list`): A list of parameters for the lane pose estimation filter
        ~debug (:obj:`bool`): A parameter to enable/disable the publishing of debug topics and images

    Subscribers:
        ~segment_list (:obj:`SegmentList`): The detected line segments from the line detector
        ~car_cmd (:obj:`Twist2DStamped`): The car commands executed. Used for the predict step of the filter
        ~change_params (:obj:`String`): A topic to temporarily changes filter parameters for a finite time only
        ~switch (:obj:``BoolStamped): A topic to turn on and off the node. WARNING : to be replaced with a service call to the provided mother node switch service
        ~fsm_mode (:obj:`FSMState`): A topic to change the state of the node. WARNING : currently not implemented
        ~(left/right)_wheel_encoder_node/tick (:obj: `WheelEncoderStamped`): Information from the wheel encoders

    Publishers:
        ~lane_pose (:obj:`LanePose`): The computed lane pose estimate

    """

    def __init__(self, node_name):
        super(LaneFilterNode, self).__init__(
            node_name=node_name,
            node_type=NodeType.PERCEPTION
        )

        veh = os.getenv("VEHICLE_NAME")

        self._filter = rospy.get_param('~lane_filter_histogram_kf_configuration', None)
        self._debug = rospy.get_param('~debug', False)
        self._predict_freq = rospy.get_param('~predict_frequency', 30.0)
        self._mode = rospy.get_param('~mode', None)

        self.loginfo('Current mode: {}'.format(self._mode))

        # Create the filter
        self.filter = LaneFilterHistogramKF(**self._filter)
        self.t_last_update = rospy.get_time()
        self.last_update_stamp = self.t_last_update

        self.filter.wheel_radius = rospy.get_param(f"/{veh}/kinematics_node/radius")
<<<<<<< HEAD
        self.filter.wheel_distance = rospy.get_param(f"/{veh}/kinematics_node/baseline")
        self.filter.wheel_trim = max(abs(rospy.get_param(f"/{veh}/kinematics_node/trim")), 0.1) #if self._mode != 'SIM' else 0.0
=======
        self.filter.baseline = rospy.get_param(f"/{veh}/kinematics_node/baseline")
>>>>>>> 326ae19e

        # Subscribers
        self.sub_segment_list = rospy.Subscriber("~segment_list",
                                    SegmentList,
                                    self.cbProcessSegments,
                                    queue_size=1)

        self.sub_encoder_left = rospy.Subscriber("~left_wheel_encoder_node/tick",
                                                 WheelEncoderStamped,
                                                 self.cbProcessLeftEncoder,
                                                 queue_size=1)

        self.sub_encoder_right = rospy.Subscriber("~right_wheel_encoder_node/tick",
                                                 WheelEncoderStamped,
                                                 self.cbProcessRightEncoder,
                                                 queue_size=1)

        self.sub_episode_start = rospy.Subscriber(f"episode_start",
                                                  BoolStamped,
                                                  self.cbEpisodeStart,
                                                  queue_size=1)


        # Publishers
        self.pub_lane_pose = rospy.Publisher("~lane_pose",
                                             LanePose,
                                             queue_size=1,
                                             dt_topic_type=TopicType.PERCEPTION)

        self.pub_ml_img = rospy.Publisher("~measurement_likelihood_img",
                                              Image,
                                              queue_size=1,
                                              dt_topic_type=TopicType.DEBUG)

        self.pub_seglist_filtered = rospy.Publisher("~seglist_filtered",
                                                    SegmentList,
                                                    queue_size=1,
                                                    dt_topic_type=TopicType.DEBUG)

        self.right_encoder_ticks = 0
        self.left_encoder_ticks = 0
        self.right_encoder_ticks_delta = 0
        self.left_encoder_ticks_delta = 0
        # Set up a timer for prediction (if we got encoder data) since that data can come very quickly
        rospy.Timer(rospy.Duration(1/self._predict_freq), self.cbPredict)

        self.bridge = CvBridge()

    def cbEpisodeStart(self, msg):
        rospy.loginfo("Lane Filter Resetting")
        if msg.data:
            self.filter.reset()

    def cbProcessLeftEncoder(self, left_encoder_msg):
        if not self.filter.initialized:
            self.filter.encoder_resolution = left_encoder_msg.resolution
            self.filter.initialized = True
        self.left_encoder_ticks_delta = left_encoder_msg.data - self.left_encoder_ticks

    def cbProcessRightEncoder(self, right_encoder_msg):
        if not self.filter.initialized:
            self.filter.encoder_resolution = right_encoder_msg.resolution
            self.filter.initialized = True
        self.right_encoder_ticks_delta = right_encoder_msg.data - self.right_encoder_ticks

    def cbPredict(self,event):
        current_time = rospy.get_time()
        dt = current_time - self.t_last_update
        self.t_last_update = current_time

        # first let's check if we moved at all, if not abort
        if self.right_encoder_ticks_delta == 0 and self.left_encoder_ticks_delta == 0:
            return
        self.loginfo("[PREDICT]\n\tright_encoder_ticks_delta = {}\n".format(self.right_encoder_ticks_delta) +\
                                "\tleft_encoder_ticks_delta = {}".format(self.left_encoder_ticks_delta))

        self.filter.predict(dt, self.left_encoder_ticks_delta, self.right_encoder_ticks_delta)
        self.loginfo("{}".format(self.filter))        

        self.left_encoder_ticks += self.left_encoder_ticks_delta
        self.right_encoder_ticks += self.right_encoder_ticks_delta
        self.left_encoder_ticks_delta = 0
        self.right_encoder_ticks_delta = 0

        self.publishEstimate()


    def cbProcessSegments(self, segment_list_msg):
        """Callback to process the segments

        Args:
            segment_list_msg (:obj:`SegmentList`): message containing list of processed segments

        """

        self.last_update_stamp = segment_list_msg.header.stamp

        # Get actual timestamp for latency measurement
        timestamp_before_processing = rospy.Time.now()

        # Step 2: update
        self.filter.update(segment_list_msg.segments)
        self.loginfo("[UPDATE]\n{}\n".format(self.filter) +\
                     "\tmeasurement_z = {}".format(self.filter.z))
        self.publishEstimate(segment_list_msg)


    def publishEstimate(self, segment_list_msg=None):

        belief = self.filter.getEstimate()

        # build lane pose message to send
        lanePose = LanePose()
        lanePose.header.stamp = self.last_update_stamp
        lanePose.d = belief['mean'][0]
        lanePose.phi = belief['mean'][1]
        lanePose.d_phi_covariance = [belief['covariance'][0][0],
                                     belief['covariance'][0][1],
                                     belief['covariance'][1][0],
                                     belief['covariance'][1][1]]
        lanePose.in_lane = True
        lanePose.status = lanePose.NORMAL

        self.pub_lane_pose.publish(lanePose)
        if segment_list_msg is not None:
            self.debugOutput(segment_list_msg, lanePose.d, lanePose.phi)

    def debugOutput(self, segment_list_msg, d_max, phi_max):
        """Creates and publishes debug messages

        Args:
            segment_list_msg (:obj:`SegmentList`): message containing list of filtered segments
            d_max (:obj:`float`): best estimate for d
            phi_max (:obj:``float): best estimate for phi

        """
        if self._debug:

            # Get the segments that agree with the best estimate and publish them
            inlier_segments = self.filter.get_inlier_segments(segment_list_msg.segments,
                                                              d_max,
                                                              phi_max)
            inlier_segments_msg = SegmentList()
            inlier_segments_msg.header = segment_list_msg.header
            inlier_segments_msg.segments = inlier_segments

            self.pub_seglist_filtered.publish(inlier_segments_msg)

            # Create belief image and publish it
            ml = self.filter.generate_measurement_likelihood(segment_list_msg.segments)
            if ml is not None:
                ml_img = self.bridge.cv2_to_imgmsg(
                    np.array(255 * ml).astype("uint8"), "mono8")
                ml_img.header.stamp = segment_list_msg.header.stamp
                self.pub_ml_img.publish(ml_img)


    def cbMode(self, msg):
        return  # TODO adjust self.active

    def updateVelocity(self, twist_msg):
        self.currentVelocity = twist_msg

    def loginfo(self, s):
        rospy.loginfo('[%s] %s' % (self.node_name, s))


if __name__ == '__main__':
    lane_filter_node = LaneFilterNode(node_name="lane_filter_node")
    rospy.spin()<|MERGE_RESOLUTION|>--- conflicted
+++ resolved
@@ -58,12 +58,9 @@
         self.last_update_stamp = self.t_last_update
 
         self.filter.wheel_radius = rospy.get_param(f"/{veh}/kinematics_node/radius")
-<<<<<<< HEAD
         self.filter.wheel_distance = rospy.get_param(f"/{veh}/kinematics_node/baseline")
         self.filter.wheel_trim = max(abs(rospy.get_param(f"/{veh}/kinematics_node/trim")), 0.1) #if self._mode != 'SIM' else 0.0
-=======
-        self.filter.baseline = rospy.get_param(f"/{veh}/kinematics_node/baseline")
->>>>>>> 326ae19e
+
 
         # Subscribers
         self.sub_segment_list = rospy.Subscriber("~segment_list",
